--- conflicted
+++ resolved
@@ -71,11 +71,8 @@
 - Added support for maintenance mode via `php artisan down` and `php artisan up`.
 - Added "soft delete" support to Eloquent via new "softDelete" property. `restore` method added to "un-delete".
 - Added `trashed` method to Eloquent model and `trashed` to Eloquent builder.
-<<<<<<< HEAD
 - Renamed `merge` method to `collapse` and added new `merge` method in `Collection`.
-=======
 - Added `auth.attempt` event and `attempting` method.
->>>>>>> aaaeb100
 
 ## Beta 4
 
