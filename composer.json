{
    "name": "laravel/framework",
    "description": "The Laravel Framework.",
    "keywords": ["framework", "laravel"],
    "license": "MIT",
    "homepage": "http://laravel.com",
    "support": {
        "issues": "https://github.com/laravel/framework/issues",
        "source": "https://github.com/laravel/framework"
    },
    "authors": [
        {
            "name": "Taylor Otwell",
            "email": "taylorotwell@gmail.com"
        }
    ],
    "require": {
        "php": ">=5.5.9",
        "ext-mbstring": "*",
        "ext-openssl": "*",
        "classpreloader/classpreloader": "~2.0",
<<<<<<< HEAD
        "danielstjules/stringy": "~2.0",
=======
        "danielstjules/stringy": "~2.1",
>>>>>>> 9da4ffb6
        "doctrine/inflector": "~1.0",
        "jeremeamia/superclosure": "~2.0",
        "league/flysystem": "~1.0",
        "monolog/monolog": "~1.11",
        "mtdowling/cron-expression": "~1.0",
        "nesbot/carbon": "~1.20",
        "psy/psysh": "~0.5.1",
        "swiftmailer/swiftmailer": "~5.1",
        "symfony/console": "3.0.*",
        "symfony/css-selector": "3.0.*",
        "symfony/debug": "3.0.*",
        "symfony/dom-crawler": "3.0.*",
        "symfony/finder": "3.0.*",
        "symfony/http-foundation": "3.0.*",
        "symfony/http-kernel": "3.0.*",
        "symfony/process": "3.0.*",
        "symfony/routing": "3.0.*",
        "symfony/translation": "3.0.*",
        "symfony/var-dumper": "3.0.*",
        "vlucas/phpdotenv": "~1.0"
    },
    "replace": {
        "illuminate/auth": "self.version",
        "illuminate/bus": "self.version",
        "illuminate/broadcasting": "self.version",
        "illuminate/cache": "self.version",
        "illuminate/config": "self.version",
        "illuminate/console": "self.version",
        "illuminate/container": "self.version",
        "illuminate/contracts": "self.version",
        "illuminate/cookie": "self.version",
        "illuminate/database": "self.version",
        "illuminate/encryption": "self.version",
        "illuminate/events": "self.version",
        "illuminate/exception": "self.version",
        "illuminate/filesystem": "self.version",
        "illuminate/foundation": "self.version",
        "illuminate/hashing": "self.version",
        "illuminate/http": "self.version",
        "illuminate/log": "self.version",
        "illuminate/mail": "self.version",
        "illuminate/pagination": "self.version",
        "illuminate/pipeline": "self.version",
        "illuminate/queue": "self.version",
        "illuminate/redis": "self.version",
        "illuminate/routing": "self.version",
        "illuminate/session": "self.version",
        "illuminate/support": "self.version",
        "illuminate/translation": "self.version",
        "illuminate/validation": "self.version",
        "illuminate/view": "self.version"
    },
    "require-dev": {
        "aws/aws-sdk-php": "~3.0",
        "iron-io/iron_mq": "~2.0",
        "mockery/mockery": "~0.9.1",
        "pda/pheanstalk": "~3.0",
        "phpunit/phpunit": "~4.0",
        "predis/predis": "~1.0"
    },
    "autoload": {
        "classmap": [
            "src/Illuminate/Queue/IlluminateQueueClosure.php"
        ],
        "files": [
            "src/Illuminate/Foundation/helpers.php",
            "src/Illuminate/Support/helpers.php"
        ],
        "psr-4": {
            "Illuminate\\": "src/Illuminate/"
        }
    },
    "extra": {
        "branch-alias": {
            "dev-master": "5.2-dev"
        }
    },
    "suggest": {
        "aws/aws-sdk-php": "Required to use the SQS queue driver and SES mail driver (~3.0).",
        "doctrine/dbal": "Required to rename columns and drop SQLite columns (~2.4).",
        "fzaninotto/faker": "Required to use the eloquent factory builder (~1.4).",
        "guzzlehttp/guzzle": "Required to use the Mailgun and Mandrill mail drivers (~6.0).",
        "iron-io/iron_mq": "Required to use the iron queue driver (~2.0).",
        "league/flysystem-aws-s3-v3": "Required to use the Flysystem S3 driver (~1.0).",
        "league/flysystem-rackspace": "Required to use the Flysystem Rackspace driver (~1.0).",
        "pda/pheanstalk": "Required to use the beanstalk queue driver (~3.0).",
        "predis/predis": "Required to use the redis cache and queue drivers (~1.0).",
        "pusher/pusher-php-server": "Required to use the Pusher broadcast driver (~2.0)."
    },
    "minimum-stability": "dev"
}<|MERGE_RESOLUTION|>--- conflicted
+++ resolved
@@ -19,11 +19,7 @@
         "ext-mbstring": "*",
         "ext-openssl": "*",
         "classpreloader/classpreloader": "~2.0",
-<<<<<<< HEAD
-        "danielstjules/stringy": "~2.0",
-=======
         "danielstjules/stringy": "~2.1",
->>>>>>> 9da4ffb6
         "doctrine/inflector": "~1.0",
         "jeremeamia/superclosure": "~2.0",
         "league/flysystem": "~1.0",
