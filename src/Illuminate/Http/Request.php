--- conflicted
+++ resolved
@@ -241,11 +241,9 @@
 	{
 		$keys = is_array($keys) ? $keys : func_get_args();
 
-<<<<<<< HEAD
-		return array_only($this->all(), $keys) + array_fill_keys($keys, null);
-=======
-		$results = array();
-		$input = $this->input();
+		$results = [];
+
+		$input = $this->all();
 
 		foreach ($keys as $key)
 		{
@@ -253,7 +251,6 @@
 		}
 
 		return $results;
->>>>>>> f1c5ced5
 	}
 
 	/**
