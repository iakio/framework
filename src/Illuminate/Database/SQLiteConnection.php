<?php namespace Illuminate\Database;

class SQLiteConnection extends Connection {

	/**
	 * Get the default query grammar instance.
	 *
	 * @return \Illuminate\Database\Query\Grammars\Grammars\Grammar
	 */
	protected function getDefaultQueryGrammar()
	{
		return $this->withTablePrefix(new Query\Grammars\SQLiteGrammar);
	}

	/**
	 * Get the default schema grammar instance.
	 *
	 * @return \Illuminate\Database\Schema\Grammars\Grammar
	 */
	protected function getDefaultSchemaGrammar()
	{
		return $this->withTablePrefix(new Schema\Grammars\SQLiteGrammar);
	}

	/**
	 * Get the default post processor instance.
<<<<<<< HEAD
=======
	 *
	 * @return \Illuminate\Database\Query\Processors\Processor
	 */
	protected function getDefaultPostProcessor()
	{
		return new Query\Processors\SQLiteProcessor;
	}

	/**
	 * Get the Doctrine DBAL driver.
>>>>>>> 84332389
	 *
	 * @return \Illuminate\Database\Query\Processors\Processor
	 */
	protected function getDefaultPostProcessor()
	{
		return new Query\Processors\SQLiteProcessor;
	}

}<|MERGE_RESOLUTION|>--- conflicted
+++ resolved
@@ -24,8 +24,6 @@
 
 	/**
 	 * Get the default post processor instance.
-<<<<<<< HEAD
-=======
 	 *
 	 * @return \Illuminate\Database\Query\Processors\Processor
 	 */
@@ -36,13 +34,12 @@
 
 	/**
 	 * Get the Doctrine DBAL driver.
->>>>>>> 84332389
 	 *
-	 * @return \Illuminate\Database\Query\Processors\Processor
+	 * @return \Doctrine\DBAL\Driver
 	 */
-	protected function getDefaultPostProcessor()
+	protected function getDoctrineDriver()
 	{
-		return new Query\Processors\SQLiteProcessor;
+		return new \Doctrine\DBAL\Driver\PDOSqlite\Driver;
 	}
 
 }