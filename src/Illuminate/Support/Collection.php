<?php

namespace Illuminate\Support;

use Countable;
use ArrayAccess;
use ArrayIterator;
use CachingIterator;
use JsonSerializable;
use IteratorAggregate;
use InvalidArgumentException;
use Illuminate\Contracts\Support\Jsonable;
use Illuminate\Contracts\Support\Arrayable;

class Collection implements ArrayAccess, Arrayable, Countable, IteratorAggregate, Jsonable, JsonSerializable
{
    /**
     * The items contained in the collection.
     *
     * @var array
     */
    protected $items = [];

    /**
     * Create a new collection.
     *
     * @param  mixed  $items
     * @return void
     */
    public function __construct($items = [])
    {
        $this->items = is_array($items) ? $items : $this->getArrayableItems($items);
    }

    /**
     * Create a new collection instance if the value isn't one already.
     *
     * @param  mixed  $items
     * @return static
     */
    public static function make($items = [])
    {
        return new static($items);
    }

    /**
     * Get all of the items in the collection.
     *
     * @return array
     */
    public function all()
    {
        return $this->items;
    }

    /**
     * Collapse the collection of items into a single array.
     *
     * @return static
     */
    public function collapse()
    {
        return new static(Arr::collapse($this->items));
    }

    /**
     * Determine if an item exists in the collection.
     *
     * @param  mixed  $key
     * @param  mixed  $value
     * @return bool
     */
    public function contains($key, $value = null)
    {
        if (func_num_args() == 2) {
            return $this->contains(function ($k, $item) use ($key, $value) {
                return data_get($item, $key) == $value;
            });
        }

        if ($this->useAsCallable($key)) {
            return ! is_null($this->first($key));
        }

        return in_array($key, $this->items);
    }

    /**
     * Diff the collection with the given items.
     *
     * @param  mixed  $items
     * @return static
     */
    public function diff($items)
    {
        return new static(array_diff($this->items, $this->getArrayableItems($items)));
    }

    /**
     * Execute a callback over each item.
     *
     * @param  callable  $callback
     * @return $this
     */
    public function each(callable $callback)
    {
        foreach ($this->items as $key => $item) {
            if ($callback($item, $key) === false) {
                break;
            }
        }

        return $this;
    }

    /**
<<<<<<< HEAD
=======
     * Create a new collection consisting of every n-th element.
     *
     * @param  int  $step
     * @param  int  $offset
     * @return static
     */
    public function every($step, $offset = 0)
    {
        $new = [];

        $position = 0;

        foreach ($this->items as $key => $item) {
            if ($position % $step === $offset) {
                $new[] = $item;
            }

            $position++;
        }

        return new static($new);
    }

    /**
     * Fetch a nested element of the collection.
     *
     * @param  string  $key
     * @return static
     *
     * @deprecated since version 5.1. Use pluck instead.
     */
    public function fetch($key)
    {
        return new static(Arr::fetch($this->items, $key));
    }

    /**
>>>>>>> 7d46e10e
     * Run a filter over each of the items.
     *
     * @param  callable|null  $callback
     * @return static
     */
    public function filter(callable $callback = null)
    {
        if ($callback) {
            return new static(array_filter($this->items, $callback));
        }

        return new static(array_filter($this->items));
    }

    /**
     * Filter items by the given key value pair.
     *
     * @param  string  $key
     * @param  mixed  $value
     * @param  bool  $strict
     * @return static
     */
    public function where($key, $value, $strict = true)
    {
        return $this->filter(function ($item) use ($key, $value, $strict) {
            return $strict ? data_get($item, $key) === $value
                           : data_get($item, $key) == $value;
        });
    }

    /**
     * Filter items by the given key value pair using loose comparison.
     *
     * @param  string  $key
     * @param  mixed  $value
     * @return static
     */
    public function whereLoose($key, $value)
    {
        return $this->where($key, $value, false);
    }

    /**
     * Get the first item from the collection.
     *
     * @param  callable|null  $callback
     * @param  mixed  $default
     * @return mixed
     */
    public function first(callable $callback = null, $default = null)
    {
        if (is_null($callback)) {
            return count($this->items) > 0 ? reset($this->items) : null;
        }

        return Arr::first($this->items, $callback, $default);
    }

    /**
     * Get a flattened array of the items in the collection.
     *
     * @return static
     */
    public function flatten()
    {
        return new static(Arr::flatten($this->items));
    }

    /**
     * Flip the items in the collection.
     *
     * @return static
     */
    public function flip()
    {
        return new static(array_flip($this->items));
    }

    /**
     * Remove an item from the collection by key.
     *
     * @param  mixed  $key
     * @return $this
     */
    public function forget($key)
    {
        $this->offsetUnset($key);

        return $this;
    }

    /**
     * Get an item from the collection by key.
     *
     * @param  mixed  $key
     * @param  mixed  $default
     * @return mixed
     */
    public function get($key, $default = null)
    {
        if ($this->offsetExists($key)) {
            return $this->items[$key];
        }

        return value($default);
    }

    /**
     * Group an associative array by a field or using a callback.
     *
     * @param  callable|string  $groupBy
     * @return static
     */
    public function groupBy($groupBy, $preserveKeys = false)
    {
        $groupBy = $this->valueRetriever($groupBy);

        $results = [];

        foreach ($this->items as $key => $value) {
            $groupKey = $groupBy($value, $key);

            if (! array_key_exists($groupKey, $results)) {
                $results[$groupKey] = new static;
            }

            $results[$groupKey]->offsetSet($preserveKeys ? $key : null, $value);
        }

        return new static($results);
    }

    /**
     * Key an associative array by a field or using a callback.
     *
     * @param  callable|string  $keyBy
     * @return static
     */
    public function keyBy($keyBy)
    {
        $keyBy = $this->valueRetriever($keyBy);

        $results = [];

        foreach ($this->items as $item) {
            $results[$keyBy($item)] = $item;
        }

        return new static($results);
    }

    /**
     * Determine if an item exists in the collection by key.
     *
     * @param  mixed  $key
     * @return bool
     */
    public function has($key)
    {
        return $this->offsetExists($key);
    }

    /**
     * Concatenate values of a given key as a string.
     *
     * @param  string  $value
     * @param  string  $glue
     * @return string
     */
    public function implode($value, $glue = null)
    {
        $first = $this->first();

        if (is_array($first) || is_object($first)) {
            return implode($glue, $this->pluck($value)->all());
        }

        return implode($value, $this->items);
    }

    /**
     * Intersect the collection with the given items.
     *
     * @param  mixed  $items
     * @return static
     */
    public function intersect($items)
    {
        return new static(array_intersect($this->items, $this->getArrayableItems($items)));
    }

    /**
     * Determine if the collection is empty or not.
     *
     * @return bool
     */
    public function isEmpty()
    {
        return empty($this->items);
    }

    /**
     * Determine if the given value is callable, but not a string.
     *
     * @param  mixed  $value
     * @return bool
     */
    protected function useAsCallable($value)
    {
        return ! is_string($value) && is_callable($value);
    }

    /**
     * Get the keys of the collection items.
     *
     * @return static
     */
    public function keys()
    {
        return new static(array_keys($this->items));
    }

    /**
     * Get the last item from the collection.
     *
     * @param  callable|null  $callback
     * @param  mixed  $default
     * @return mixed
     */
    public function last(callable $callback = null, $default = null)
    {
        if (is_null($callback)) {
            return count($this->items) > 0 ? end($this->items) : value($default);
        }

        return Arr::last($this->items, $callback, $default);
    }

    /**
     * Get an array with the values of a given key.
     *
     * @param  string  $value
     * @param  string  $key
     * @return static
     */
    public function pluck($value, $key = null)
    {
        return new static(Arr::pluck($this->items, $value, $key));
    }

    /**
     * Alias for the "pluck" method.
     *
     * @param  string  $value
     * @param  string  $key
     * @return static
     */
    public function lists($value, $key = null)
    {
        return $this->pluck($value, $key);
    }

    /**
     * Run a map over each of the items.
     *
     * @param  callable  $callback
     * @return static
     */
    public function map(callable $callback)
    {
        $keys = array_keys($this->items);

        $items = array_map($callback, $this->items, $keys);

        return new static(array_combine($keys, $items));
    }

    /**
     * Get the max value of a given key.
     *
     * @param  string|null  $key
     * @return mixed
     */
    public function max($key = null)
    {
        return $this->reduce(function ($result, $item) use ($key) {
            $value = data_get($item, $key);

            return is_null($result) || $value > $result ? $value : $result;
        });
    }

    /**
     * Merge the collection with the given items.
     *
     * @param  mixed  $items
     * @return static
     */
    public function merge($items)
    {
        return new static(array_merge($this->items, $this->getArrayableItems($items)));
    }

    /**
     * Get the min value of a given key.
     *
     * @param  string|null  $key
     * @return mixed
     */
    public function min($key = null)
    {
        return $this->reduce(function ($result, $item) use ($key) {
            $value = data_get($item, $key);

            return is_null($result) || $value < $result ? $value : $result;
        });
    }

    /**
     * "Paginate" the collection by slicing it into a smaller collection.
     *
     * @param  int  $page
     * @param  int  $perPage
     * @return static
     */
    public function forPage($page, $perPage)
    {
        return $this->slice(($page - 1) * $perPage, $perPage);
    }

    /**
     * Get and remove the last item from the collection.
     *
     * @return mixed
     */
    public function pop()
    {
        return array_pop($this->items);
    }

    /**
     * Push an item onto the beginning of the collection.
     *
     * @param  mixed  $value
     * @return $this
     */
    public function prepend($value)
    {
        array_unshift($this->items, $value);

        return $this;
    }

    /**
     * Push an item onto the end of the collection.
     *
     * @param  mixed  $value
     * @return $this
     */
    public function push($value)
    {
        $this->offsetSet(null, $value);

        return $this;
    }

    /**
     * Pulls an item from the collection.
     *
     * @param  mixed  $key
     * @param  mixed  $default
     * @return mixed
     */
    public function pull($key, $default = null)
    {
        return Arr::pull($this->items, $key, $default);
    }

    /**
     * Put an item in the collection by key.
     *
     * @param  mixed  $key
     * @param  mixed  $value
     * @return $this
     */
    public function put($key, $value)
    {
        $this->offsetSet($key, $value);

        return $this;
    }

    /**
     * Get one or more items randomly from the collection.
     *
     * @param  int  $amount
     * @return mixed
     *
     * @throws \InvalidArgumentException
     */
    public function random($amount = 1)
    {
        if ($amount > ($count = $this->count())) {
            throw new InvalidArgumentException("You requested {$amount} items, but there are only {$count} items in the collection");
        }

        $keys = array_rand($this->items, $amount);

        if ($amount == 1) {
            return $this->items[$keys];
        }

        return new static(array_intersect_key($this->items, array_flip($keys)));
    }

    /**
     * Reduce the collection to a single value.
     *
     * @param  callable  $callback
     * @param  mixed     $initial
     * @return mixed
     */
    public function reduce(callable $callback, $initial = null)
    {
        return array_reduce($this->items, $callback, $initial);
    }

    /**
     * Create a collection of all elements that do not pass a given truth test.
     *
     * @param  callable|mixed  $callback
     * @return static
     */
    public function reject($callback)
    {
        if ($this->useAsCallable($callback)) {
            return $this->filter(function ($item) use ($callback) {
                return ! $callback($item);
            });
        }

        return $this->filter(function ($item) use ($callback) {
            return $item != $callback;
        });
    }

    /**
     * Reverse items order.
     *
     * @return static
     */
    public function reverse()
    {
        return new static(array_reverse($this->items, true));
    }

    /**
     * Search the collection for a given value and return the corresponding key if successful.
     *
     * @param  mixed  $value
     * @param  bool   $strict
     * @return mixed
     */
    public function search($value, $strict = false)
    {
        if (! $this->useAsCallable($value)) {
            return array_search($value, $this->items, $strict);
        }

        foreach ($this->items as $key => $item) {
            if (call_user_func($value, $item, $key)) {
                return $key;
            }
        }

        return false;
    }

    /**
     * Get and remove the first item from the collection.
     *
     * @return mixed
     */
    public function shift()
    {
        return array_shift($this->items);
    }

    /**
     * Shuffle the items in the collection.
     *
     * @return static
     */
    public function shuffle()
    {
        $items = $this->items;

        shuffle($items);

        return new static($items);
    }

    /**
     * Slice the underlying collection array.
     *
     * @param  int   $offset
     * @param  int   $length
     * @return static
     */
    public function slice($offset, $length = null)
    {
        return new static(array_slice($this->items, $offset, $length, true));
    }

    /**
     * Chunk the underlying collection array.
     *
     * @param  int   $size
     * @return static
     */
    public function chunk($size)
    {
        $chunks = [];

        foreach (array_chunk($this->items, $size, true) as $chunk) {
            $chunks[] = new static($chunk);
        }

        return new static($chunks);
    }

    /**
     * Sort through each item with a callback.
     *
     * @param  callable|null  $callback
     * @return static
     */
    public function sort(callable $callback = null)
    {
        $items = $this->items;

        $callback ? uasort($items, $callback) : uasort($items, function ($a, $b) {

            if ($a == $b) {
                return 0;
            }

            return ($a < $b) ? -1 : 1;
        });

        return new static($items);
    }

    /**
     * Sort the collection using the given callback.
     *
     * @param  callable|string  $callback
     * @param  int   $options
     * @param  bool  $descending
     * @return static
     */
    public function sortBy($callback, $options = SORT_REGULAR, $descending = false)
    {
        $results = [];

        $callback = $this->valueRetriever($callback);

        // First we will loop through the items and get the comparator from a callback
        // function which we were given. Then, we will sort the returned values and
        // and grab the corresponding values for the sorted keys from this array.
        foreach ($this->items as $key => $value) {
            $results[$key] = $callback($value, $key);
        }

        $descending ? arsort($results, $options)
                    : asort($results, $options);

        // Once we have sorted all of the keys in the array, we will loop through them
        // and grab the corresponding model so we can set the underlying items list
        // to the sorted version. Then we'll just return the collection instance.
        foreach (array_keys($results) as $key) {
            $results[$key] = $this->items[$key];
        }

        return new static($results);
    }

    /**
     * Sort the collection in descending order using the given callback.
     *
     * @param  callable|string  $callback
     * @param  int  $options
     * @return static
     */
    public function sortByDesc($callback, $options = SORT_REGULAR)
    {
        return $this->sortBy($callback, $options, true);
    }

    /**
     * Splice a portion of the underlying collection array.
     *
     * @param  int  $offset
     * @param  int|null  $length
     * @param  mixed  $replacement
     * @return static
     */
    public function splice($offset, $length = null, $replacement = [])
    {
        if (func_num_args() == 1) {
            return new static(array_splice($this->items, $offset));
        }

        return new static(array_splice($this->items, $offset, $length, $replacement));
    }

    /**
     * Get the sum of the given values.
     *
     * @param  callable|string|null  $callback
     * @return mixed
     */
    public function sum($callback = null)
    {
        if (is_null($callback)) {
            return array_sum($this->items);
        }

        $callback = $this->valueRetriever($callback);

        return $this->reduce(function ($result, $item) use ($callback) {
            return $result += $callback($item);
        }, 0);
    }

    /**
     * Take the first or last {$limit} items.
     *
     * @param  int  $limit
     * @return static
     */
    public function take($limit)
    {
        if ($limit < 0) {
            return $this->slice($limit, abs($limit));
        }

        return $this->slice(0, $limit);
    }

    /**
     * Transform each item in the collection using a callback.
     *
     * @param  callable  $callback
     * @return $this
     */
    public function transform(callable $callback)
    {
        $this->items = $this->map($callback)->all();

        return $this;
    }

    /**
     * Return only unique items from the collection array.
     *
     * @param  string|callable|null  $key
     * @return static
     */
    public function unique($key = null)
    {
        if (is_null($key)) {
            return new static(array_unique($this->items, SORT_REGULAR));
        }

        $key = $this->valueRetriever($key);

        $exists = [];

        return $this->reject(function ($item) use ($key, &$exists) {
            if (in_array($id = $key($item), $exists)) {
                return true;
            }

            $exists[] = $id;
        });
    }

    /**
     * Reset the keys on the underlying array.
     *
     * @return static
     */
    public function values()
    {
        return new static(array_values($this->items));
    }

    /**
     * Get a value retrieving callback.
     *
     * @param  string  $value
     * @return callable
     */
    protected function valueRetriever($value)
    {
        if ($this->useAsCallable($value)) {
            return $value;
        }

        return function ($item) use ($value) {
            return data_get($item, $value);
        };
    }

    /**
     * Zip the collection together with one or more arrays.
     *
     * e.g. new Collection([1, 2, 3])->zip([4, 5, 6]);
     *      => [[1, 4], [2, 5], [3, 6]]
     *
     * @param  mixed ...$items
     * @return static
     */
    public function zip($items)
    {
        $arrayableItems = array_map(function ($items) {
            return $this->getArrayableItems($items);
        }, func_get_args());

        $params = array_merge([function () {
            return new static(func_get_args());
        }, $this->items], $arrayableItems);

        return new static(call_user_func_array('array_map', $params));
    }

    /**
     * Get the collection of items as a plain array.
     *
     * @return array
     */
    public function toArray()
    {
        return array_map(function ($value) {
            return $value instanceof Arrayable ? $value->toArray() : $value;

        }, $this->items);
    }

    /**
     * Convert the object into something JSON serializable.
     *
     * @return array
     */
    public function jsonSerialize()
    {
        return $this->toArray();
    }

    /**
     * Get the collection of items as JSON.
     *
     * @param  int  $options
     * @return string
     */
    public function toJson($options = 0)
    {
        return json_encode($this->toArray(), $options);
    }

    /**
     * Get an iterator for the items.
     *
     * @return \ArrayIterator
     */
    public function getIterator()
    {
        return new ArrayIterator($this->items);
    }

    /**
     * Get a CachingIterator instance.
     *
     * @param  int  $flags
     * @return \CachingIterator
     */
    public function getCachingIterator($flags = CachingIterator::CALL_TOSTRING)
    {
        return new CachingIterator($this->getIterator(), $flags);
    }

    /**
     * Count the number of items in the collection.
     *
     * @return int
     */
    public function count()
    {
        return count($this->items);
    }

    /**
     * Determine if an item exists at an offset.
     *
     * @param  mixed  $key
     * @return bool
     */
    public function offsetExists($key)
    {
        return array_key_exists($key, $this->items);
    }

    /**
     * Get an item at a given offset.
     *
     * @param  mixed  $key
     * @return mixed
     */
    public function offsetGet($key)
    {
        return $this->items[$key];
    }

    /**
     * Set the item at a given offset.
     *
     * @param  mixed  $key
     * @param  mixed  $value
     * @return void
     */
    public function offsetSet($key, $value)
    {
        if (is_null($key)) {
            $this->items[] = $value;
        } else {
            $this->items[$key] = $value;
        }
    }

    /**
     * Unset the item at a given offset.
     *
     * @param  string  $key
     * @return void
     */
    public function offsetUnset($key)
    {
        unset($this->items[$key]);
    }

    /**
     * Convert the collection to its string representation.
     *
     * @return string
     */
    public function __toString()
    {
        return $this->toJson();
    }

    /**
     * Results array of items from Collection or Arrayable.
     *
     * @param  mixed  $items
     * @return array
     */
    protected function getArrayableItems($items)
    {
        if ($items instanceof self) {
            return $items->all();
        } elseif ($items instanceof Arrayable) {
            return $items->toArray();
        } elseif ($items instanceof Jsonable) {
            return json_decode($items->toJson(), true);
        }

        return (array) $items;
    }
}<|MERGE_RESOLUTION|>--- conflicted
+++ resolved
@@ -114,8 +114,6 @@
     }
 
     /**
-<<<<<<< HEAD
-=======
      * Create a new collection consisting of every n-th element.
      *
      * @param  int  $step
@@ -140,20 +138,6 @@
     }
 
     /**
-     * Fetch a nested element of the collection.
-     *
-     * @param  string  $key
-     * @return static
-     *
-     * @deprecated since version 5.1. Use pluck instead.
-     */
-    public function fetch($key)
-    {
-        return new static(Arr::fetch($this->items, $key));
-    }
-
-    /**
->>>>>>> 7d46e10e
      * Run a filter over each of the items.
      *
      * @param  callable|null  $callback
