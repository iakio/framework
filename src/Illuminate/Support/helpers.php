--- conflicted
+++ resolved
@@ -112,9 +112,6 @@
     }
 }
 
-<<<<<<< HEAD
-if (!function_exists('array_first')) {
-=======
 if (! function_exists('array_fetch')) {
     /**
      * Fetch a flattened array of a nested array element.
@@ -132,7 +129,6 @@
 }
 
 if (! function_exists('array_first')) {
->>>>>>> a1dc7882
     /**
      * Return the first element in an array passing a given truth test.
      *
