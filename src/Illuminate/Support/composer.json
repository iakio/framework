--- conflicted
+++ resolved
@@ -12,13 +12,8 @@
         "illuminate/contracts": "5.0.*"
     },
     "require-dev": {
-<<<<<<< HEAD
-        "jeremeamia/superclosure": "~1.0",
+        "jeremeamia/superclosure": "~1.0.1",
         "patchwork/utf8": "~1.1"
-=======
-        "jeremeamia/superclosure": "~1.0.1",
-        "patchwork/utf8": "1.1.*"
->>>>>>> 33f03e00
     },
     "autoload": {
         "psr-4": {
