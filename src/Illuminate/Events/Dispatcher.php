<?php

namespace Illuminate\Events;

use Exception;
use ReflectionClass;
use Illuminate\Support\Str;
use Illuminate\Container\Container;
use Illuminate\Contracts\Broadcasting\ShouldBroadcast;
use Illuminate\Contracts\Events\Dispatcher as DispatcherContract;
use Illuminate\Contracts\Broadcasting\Factory as BroadcastFactory;
use Illuminate\Contracts\Container\Container as ContainerContract;

class Dispatcher implements DispatcherContract
{
    /**
     * The IoC container instance.
     *
     * @var \Illuminate\Contracts\Container\Container
     */
    protected $container;

    /**
     * The registered event listeners.
     *
     * @var array
     */
    protected $listeners = [];

    /**
     * The wildcard listeners.
     *
     * @var array
     */
    protected $wildcards = [];

    /**
     * The sorted event listeners.
     *
     * @var array
     */
    protected $sorted = [];

    /**
     * The event firing stack.
     *
     * @var array
     */
    protected $firing = [];

    /**
     * The queue resolver instance.
     *
     * @var callable
     */
    protected $queueResolver;

    /**
     * Create a new event dispatcher instance.
     *
     * @param  \Illuminate\Contracts\Container\Container|null  $container
     * @return void
     */
    public function __construct(ContainerContract $container = null)
    {
        $this->container = $container ?: new Container;
    }

    /**
     * Register an event listener with the dispatcher.
     *
     * @param  string|array  $events
     * @param  mixed  $listener
     * @param  int  $priority
     * @return void
     */
    public function listen($events, $listener, $priority = 0)
    {
        foreach ((array) $events as $event) {
            if (Str::contains($event, '*')) {
                $this->setupWildcardListen($event, $listener);
            } else {
                $this->listeners[$event][$priority][] = $this->makeListener($listener);

                unset($this->sorted[$event]);
            }
        }
    }

    /**
     * Setup a wildcard listener callback.
     *
     * @param  string  $event
     * @param  mixed  $listener
     * @return void
     */
    protected function setupWildcardListen($event, $listener)
    {
        $this->wildcards[$event][] = $this->makeListener($listener);
    }

    /**
     * Determine if a given event has listeners.
     *
     * @param  string  $eventName
     * @return bool
     */
    public function hasListeners($eventName)
    {
        return isset($this->listeners[$eventName]) || isset($this->wildcards[$eventName]);
    }

    /**
     * Register an event and payload to be fired later.
     *
     * @param  string  $event
     * @param  array  $payload
     * @return void
     */
    public function push($event, $payload = [])
    {
        $this->listen($event.'_pushed', function () use ($event, $payload) {
            $this->fire($event, $payload);
        });
    }

    /**
     * Register an event subscriber with the dispatcher.
     *
     * @param  object|string  $subscriber
     * @return void
     */
    public function subscribe($subscriber)
    {
        $subscriber = $this->resolveSubscriber($subscriber);

        $subscriber->subscribe($this);
    }

    /**
     * Resolve the subscriber instance.
     *
     * @param  object|string  $subscriber
     * @return mixed
     */
    protected function resolveSubscriber($subscriber)
    {
        if (is_string($subscriber)) {
            return $this->container->make($subscriber);
        }

        return $subscriber;
    }

    /**
     * Fire an event until the first non-null response is returned.
     *
     * @param  string|object  $event
     * @param  array  $payload
     * @return mixed
     */
    public function until($event, $payload = [])
    {
        return $this->fire($event, $payload, true);
    }

    /**
     * Flush a set of pushed events.
     *
     * @param  string  $event
     * @return void
     */
    public function flush($event)
    {
        $this->fire($event.'_pushed');
    }

    /**
     * Get the event that is currently firing.
     *
     * @return string
     */
    public function firing()
    {
        return last($this->firing);
    }

    /**
     * Fire an event and call the listeners.
     *
     * @param  string|object  $event
     * @param  mixed  $payload
     * @param  bool  $halt
     * @return array|null
     */
    public function fire($event, $payload = [], $halt = false)
    {
        // When the given "event" is actually an object we will assume it is an event
        // object and use the class as the event name and this event itself as the
        // payload to the handler, which makes object based events quite simple.
        if (is_object($event)) {
            list($payload, $event) = [[$event], get_class($event)];
        }

        $responses = [];

        // If an array is not given to us as the payload, we will turn it into one so
        // we can easily use call_user_func_array on the listeners, passing in the
        // payload to each of them so that they receive each of these arguments.
        if (! is_array($payload)) {
            $payload = [$payload];
        }

        $this->firing[] = $event;

        if (isset($payload[0]) && $payload[0] instanceof ShouldBroadcast) {
            $this->broadcastEvent($payload[0]);
        }

        foreach ($this->getListeners($event) as $listener) {
            $response = call_user_func_array($listener, $payload);

            // If a response is returned from the listener and event halting is enabled
            // we will just return this response, and not call the rest of the event
            // listeners. Otherwise we will add the response on the response list.
            if (! is_null($response) && $halt) {
                array_pop($this->firing);

                return $response;
            }

            // If a boolean false is returned from a listener, we will stop propagating
            // the event to any further listeners down in the chain, else we keep on
            // looping through the listeners and firing every one in our sequence.
            if ($response === false) {
                break;
            }

            $responses[] = $response;
        }

        array_pop($this->firing);

        return $halt ? null : $responses;
    }

    /**
     * Broadcast the given event class.
     *
     * @param  \Illuminate\Contracts\Broadcasting\ShouldBroadcast  $event
     * @return void
     */
    protected function broadcastEvent($event)
    {
        $this->container->make(BroadcastFactory::class)->queue($event);
    }

    /**
     * Get all of the listeners for a given event name.
     *
     * @param  string  $eventName
     * @return array
     */
    public function getListeners($eventName)
    {
        $wildcards = $this->getWildcardListeners($eventName);

        if (! isset($this->sorted[$eventName])) {
            $this->sortListeners($eventName);
        }

        return array_merge($this->sorted[$eventName], $wildcards);
    }

    /**
     * Get the wildcard listeners for the event.
     *
     * @param  string  $eventName
     * @return array
     */
    protected function getWildcardListeners($eventName)
    {
        $wildcards = [];

        foreach ($this->wildcards as $key => $listeners) {
            if (Str::is($key, $eventName)) {
                $wildcards = array_merge($wildcards, $listeners);
            }
        }

        return $wildcards;
    }

    /**
     * Sort the listeners for a given event by priority.
     *
     * @param  string  $eventName
     * @return void
     */
    protected function sortListeners($eventName)
    {
        // If listeners exist for the given event, we will sort them by the priority
        // so that we can call them in the correct order. We will cache off these
        // sorted event listeners so we do not have to re-sort on every events.
        $listeners = isset($this->listeners[$eventName])
                            ? $this->listeners[$eventName] : [];

<<<<<<< HEAD
        if (class_exists($eventName, false)) {
            $listeners = $this->addInterfaceListeners($eventName, $listeners);
=======
        if (class_exists($eventName)) {
            foreach (class_implements($eventName) as $interface) {
                if (isset($this->listeners[$interface])) {
                    foreach ($this->listeners[$interface] as $priority => $names) {
                        if (isset($listeners[$priority])) {
                            $listeners[$priority] = array_merge($listeners[$priority], $names);
                        } else {
                            $listeners[$priority] = $names;
                        }
                    }
                }
            }
>>>>>>> d744b01d
        }

        if ($listeners) {
            krsort($listeners);

            $this->sorted[$eventName] = call_user_func_array('array_merge', $listeners);
        } else {
            $this->sorted[$eventName] = [];
        }
    }

    /**
     * Add the listeners for the event's interfaces to the given array.
     *
     * @param  string  $eventName
     * @param  array  $listeners
     * @return array
     */
    protected function addInterfaceListeners($eventName, array $listeners = [])
    {
        foreach (class_implements($eventName) as $interface) {
            if (isset($this->listeners[$interface])) {
                $listeners = array_merge_recursive($listeners, $this->listeners[$interface]);
            }
        }

        return $listeners;
    }

    /**
     * Register an event listener with the dispatcher.
     *
     * @param  string|\Closure  $listener
     * @return mixed
     */
    public function makeListener($listener)
    {
        return is_string($listener) ? $this->createClassListener($listener) : $listener;
    }

    /**
     * Create a class based listener using the IoC container.
     *
     * @param  string  $listener
     * @return \Closure
     */
    public function createClassListener($listener)
    {
        return function () use ($listener) {
            return call_user_func_array(
                $this->createClassCallable($listener), func_get_args()
            );
        };
    }

    /**
     * Create the class based event callable.
     *
     * @param  string  $listener
     * @return callable
     */
    protected function createClassCallable($listener)
    {
        list($class, $method) = $this->parseClassCallable($listener);

        if ($this->handlerShouldBeQueued($class)) {
            return $this->createQueuedHandlerCallable($class, $method);
        } else {
            return [$this->container->make($class), $method];
        }
    }

    /**
     * Parse the class listener into class and method.
     *
     * @param  string  $listener
     * @return array
     */
    protected function parseClassCallable($listener)
    {
        $segments = explode('@', $listener);

        return [$segments[0], count($segments) == 2 ? $segments[1] : 'handle'];
    }

    /**
     * Determine if the event handler class should be queued.
     *
     * @param  string  $class
     * @return bool
     */
    protected function handlerShouldBeQueued($class)
    {
        try {
            return (new ReflectionClass($class))->implementsInterface(
                'Illuminate\Contracts\Queue\ShouldQueue'
            );
        } catch (Exception $e) {
            return false;
        }
    }

    /**
     * Create a callable for putting an event handler on the queue.
     *
     * @param  string  $class
     * @param  string  $method
     * @return \Closure
     */
    protected function createQueuedHandlerCallable($class, $method)
    {
        return function () use ($class, $method) {
            $arguments = array_map(function ($a) {
                return is_object($a) ? clone $a : $a;
            }, func_get_args());

            if (method_exists($class, 'queue')) {
                $this->callQueueMethodOnHandler($class, $method, $arguments);
            } else {
                $this->queueHandler($class, $method, $arguments);
            }
        };
    }

    /**
     * Call the queue method on the handler class.
     *
     * @param  string  $class
     * @param  string  $method
     * @param  array  $arguments
     * @return void
     */
    protected function callQueueMethodOnHandler($class, $method, $arguments)
    {
        $handler = (new ReflectionClass($class))->newInstanceWithoutConstructor();

        $handler->queue($this->resolveQueue(), 'Illuminate\Events\CallQueuedHandler@call', [
            'class' => $class, 'method' => $method, 'data' => serialize($arguments),
        ]);
    }

    /**
     * Queue the handler class.
     *
     * @param  string  $class
     * @param  string  $method
     * @param  array  $arguments
     * @return void
     */
    protected function queueHandler($class, $method, $arguments)
    {
        $handler = (new ReflectionClass($class))->newInstanceWithoutConstructor();

        $connection = isset($handler->connection) ? $handler->connection : null;

        $queue = isset($handler->queue) ? $handler->queue : null;

        $this->resolveQueue()
                ->connection($connection)
                ->pushOn($queue, 'Illuminate\Events\CallQueuedHandler@call', [
                    'class' => $class,
                    'method' => $method,
                    'data' => serialize($arguments),
                ]);
    }

    /**
     * Remove a set of listeners from the dispatcher.
     *
     * @param  string  $event
     * @return void
     */
    public function forget($event)
    {
        if (Str::contains($event, '*')) {
            unset($this->wildcards[$event]);
        } else {
            unset($this->listeners[$event], $this->sorted[$event]);
        }
    }

    /**
     * Forget all of the pushed listeners.
     *
     * @return void
     */
    public function forgetPushed()
    {
        foreach ($this->listeners as $key => $value) {
            if (Str::endsWith($key, '_pushed')) {
                $this->forget($key);
            }
        }
    }

    /**
     * Get the queue implementation from the resolver.
     *
     * @return \Illuminate\Contracts\Queue\Queue
     */
    protected function resolveQueue()
    {
        return call_user_func($this->queueResolver);
    }

    /**
     * Set the queue resolver implementation.
     *
     * @param  callable  $resolver
     * @return $this
     */
    public function setQueueResolver(callable $resolver)
    {
        $this->queueResolver = $resolver;

        return $this;
    }
}<|MERGE_RESOLUTION|>--- conflicted
+++ resolved
@@ -305,23 +305,8 @@
         $listeners = isset($this->listeners[$eventName])
                             ? $this->listeners[$eventName] : [];
 
-<<<<<<< HEAD
         if (class_exists($eventName, false)) {
             $listeners = $this->addInterfaceListeners($eventName, $listeners);
-=======
-        if (class_exists($eventName)) {
-            foreach (class_implements($eventName) as $interface) {
-                if (isset($this->listeners[$interface])) {
-                    foreach ($this->listeners[$interface] as $priority => $names) {
-                        if (isset($listeners[$priority])) {
-                            $listeners[$priority] = array_merge($listeners[$priority], $names);
-                        } else {
-                            $listeners[$priority] = $names;
-                        }
-                    }
-                }
-            }
->>>>>>> d744b01d
         }
 
         if ($listeners) {
@@ -344,7 +329,13 @@
     {
         foreach (class_implements($eventName) as $interface) {
             if (isset($this->listeners[$interface])) {
-                $listeners = array_merge_recursive($listeners, $this->listeners[$interface]);
+                foreach ($this->listeners[$interface] as $priority => $names) {
+                    if (isset($listeners[$priority])) {
+                        $listeners[$priority] = array_merge($listeners[$priority], $names);
+                    } else {
+                        $listeners[$priority] = $names;
+                    }
+                }
             }
         }
 
