<?php

namespace Illuminate\Foundation\Testing;

use Mockery;
use PHPUnit_Framework_TestCase;
<<<<<<< HEAD
use Illuminate\Support\Facades\Facade;
=======
use Illuminate\Database\Eloquent\Model;
>>>>>>> 698d9083

abstract class TestCase extends PHPUnit_Framework_TestCase
{
    use Concerns\InteractsWithContainer,
        Concerns\MakesHttpRequests,
        Concerns\ImpersonatesUsers,
        Concerns\InteractsWithAuthentication,
        Concerns\InteractsWithConsole,
        Concerns\InteractsWithDatabase,
        Concerns\InteractsWithSession,
        Concerns\MocksApplicationServices;

    /**
     * The Illuminate application instance.
     *
     * @var \Illuminate\Foundation\Application
     */
    protected $app;

    /**
     * The callbacks that should be run after the application is created.
     *
     * @var array
     */
    protected $afterApplicationCreatedCallbacks = [];

    /**
     * The callbacks that should be run before the application is destroyed.
     *
     * @var array
     */
    protected $beforeApplicationDestroyedCallbacks = [];

    /**
     * Indicates if we have made it through the base setUp function.
     *
     * @var bool
     */
    protected $setUpHasRun = false;

    /**
     * Creates the application.
     *
     * Needs to be implemented by subclasses.
     *
     * @return \Symfony\Component\HttpKernel\HttpKernelInterface
     */
    abstract public function createApplication();

    /**
     * Setup the test environment.
     *
     * @return void
     */
    protected function setUp()
    {
        if (! $this->app) {
            $this->refreshApplication();
        }

        $this->setUpTraits();

        foreach ($this->afterApplicationCreatedCallbacks as $callback) {
            call_user_func($callback);
        }

        Facade::clearResolvedInstances();

        $this->setUpHasRun = true;
    }

    /**
     * Refresh the application instance.
     *
     * @return void
     */
    protected function refreshApplication()
    {
        putenv('APP_ENV=testing');

        $this->app = $this->createApplication();
        Model::setEventDispatcher($this->app['events']);
    }

    /**
     * Boot the testing helper traits.
     *
     * @return void
     */
    protected function setUpTraits()
    {
        $uses = array_flip(class_uses_recursive(static::class));

        if (isset($uses[DatabaseTransactions::class])) {
            $this->beginDatabaseTransaction();
        }

        if (isset($uses[DatabaseMigrations::class])) {
            $this->runDatabaseMigrations();
        }

        if (isset($uses[WithoutMiddleware::class])) {
            $this->disableMiddlewareForAllTests();
        }

        if (isset($uses[WithoutEvents::class])) {
            $this->disableEventsForAllTests();
        }
    }

    /**
     * Clean up the testing environment before the next test.
     *
     * @return void
     */
    protected function tearDown()
    {
        if ($this->app) {
            foreach ($this->beforeApplicationDestroyedCallbacks as $callback) {
                call_user_func($callback);
            }

            $this->app->flush();

            $this->app = null;
        }

        $this->setUpHasRun = false;

        if (property_exists($this, 'serverVariables')) {
            $this->serverVariables = [];
        }

        if (class_exists('Mockery')) {
            Mockery::close();
        }

        $this->afterApplicationCreatedCallbacks = [];
        $this->beforeApplicationDestroyedCallbacks = [];
    }

    /**
     * Register a callback to be run after the application is created.
     *
     * @param  callable  $callback
     * @return void
     */
    protected function afterApplicationCreated(callable $callback)
    {
        $this->afterApplicationCreatedCallbacks[] = $callback;

        if ($this->setUpHasRun) {
            call_user_func($callback);
        }
    }

    /**
     * Register a callback to be run before the application is destroyed.
     *
     * @param  callable  $callback
     * @return void
     */
    protected function beforeApplicationDestroyed(callable $callback)
    {
        $this->beforeApplicationDestroyedCallbacks[] = $callback;
    }
}<|MERGE_RESOLUTION|>--- conflicted
+++ resolved
@@ -4,11 +4,8 @@
 
 use Mockery;
 use PHPUnit_Framework_TestCase;
-<<<<<<< HEAD
 use Illuminate\Support\Facades\Facade;
-=======
 use Illuminate\Database\Eloquent\Model;
->>>>>>> 698d9083
 
 abstract class TestCase extends PHPUnit_Framework_TestCase
 {
@@ -77,6 +74,8 @@
 
         Facade::clearResolvedInstances();
 
+        Model::setEventDispatcher($this->app['events']);
+
         $this->setUpHasRun = true;
     }
 
@@ -90,7 +89,6 @@
         putenv('APP_ENV=testing');
 
         $this->app = $this->createApplication();
-        Model::setEventDispatcher($this->app['events']);
     }
 
     /**
