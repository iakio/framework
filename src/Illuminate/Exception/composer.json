--- conflicted
+++ resolved
@@ -10,13 +10,8 @@
     "require": {
         "php": ">=5.4.0",
         "filp/whoops": "1.0.7",
-<<<<<<< HEAD
         "illuminate/support": "4.2.*",
         "symfony/http-foundation": "2.4.x",
-=======
-        "illuminate/support": "4.1.*",
-        "symfony/http-foundation": "2.4.*",
->>>>>>> 1658bc1e
         "symfony/http-kernel": "2.4.*"
     },
     "require-dev": {
