<?php namespace Illuminate\Queue;

use Illuminate\Redis\Database;
use Illuminate\Queue\Jobs\RedisJob;

class RedisQueue extends Queue implements QueueInterface {

	/**
	* The Redis database instance.
	*
	 * @var \Illuminate\Redis\Database
	 */
	protected $redis;

	/**
	 * The connection name.
	 *
	 * @var string
	 */
	protected $connection;

	/**
	 * The name of the default queue.
	 *
	 * @var string
	 */
	protected $default;

	/**
	 * The expiration time of a job.
	 *
	 * @var int|null
	 */
	protected $expire = 60;

	/**
	 * Create a new Redis queue instance.
	 *
	 * @param  \Illuminate\Redis\Database  $redis
	 * @param  string  $default
	 * @param  string  $connection
	 * @return void
	 */
	public function __construct(Database $redis, $default = 'default', $connection = null)
	{
		$this->redis = $redis;
		$this->default = $default;
		$this->connection = $connection;
	}

	/**
	 * Push a new job onto the queue.
	 *
	 * @param  string  $job
	 * @param  mixed   $data
	 * @param  string  $queue
	 * @return void
	 */
	public function push($job, $data = '', $queue = null)
	{
		return $this->pushRaw($this->createPayload($job, $data), $queue);
	}

	/**
	 * Push a raw payload onto the queue.
	 *
	 * @param  string  $payload
	 * @param  string  $queue
	 * @param  array   $options
	 * @return mixed
	 */
	public function pushRaw($payload, $queue = null, array $options = array())
	{
		$this->getConnection()->rpush($this->getQueue($queue), $payload);

		return array_get(json_decode($payload, true), 'id');
	}

	/**
	 * Push a new job onto the queue after a delay.
	 *
	 * @param  \DateTime|int  $delay
	 * @param  string  $job
	 * @param  mixed   $data
	 * @param  string  $queue
	 * @return void
	 */
	public function later($delay, $job, $data = '', $queue = null)
	{
		$payload = $this->createPayload($job, $data);

		$delay = $this->getSeconds($delay);

		$this->getConnection()->zadd($this->getQueue($queue).':delayed', $this->getTime() + $delay, $payload);

		return array_get(json_decode($payload, true), 'id');
	}

	/**
	 * Release a reserved job back onto the queue.
	 *
	 * @param  string  $queue
	 * @param  string  $payload
	 * @param  int  $delay
	 * @param  int  $attempts
	 * @return void
	 */
	public function release($queue, $payload, $delay, $attempts)
	{
		$payload = $this->setMeta($payload, 'attempts', $attempts);

		$this->getConnection()->zadd($this->getQueue($queue).':delayed', $this->getTime() + $delay, $payload);
	}

	/**
	 * Pop the next job off of the queue.
	 *
	 * @param  string  $queue
	 * @return \Illuminate\Queue\Jobs\Job|null
	 */
	public function pop($queue = null)
	{
		$original = $queue ?: $this->default;

		$queue = $this->getQueue($queue);

		if ( ! is_null($this->expire))
		{
			$this->migrateAllExpiredJobs($queue);
		}

		$job = $this->getConnection()->lpop($queue);

		if ( ! is_null($job))
		{
<<<<<<< HEAD
			$this->getConnection()->zadd($queue.':reserved', $this->getTime() + 60, $job);
=======
			$this->redis->zadd($queue.':reserved', $this->getTime() + $this->expire, $job);
>>>>>>> cd191319

			return new RedisJob($this->container, $this, $job, $original);
		}
	}

	/**
	 * Delete a reserved job from the queue.
	 *
	 * @param  string  $queue
	 * @param  string  $job
	 * @return void
	 */
	public function deleteReserved($queue, $job)
	{
		$this->getConnection()->zrem($this->getQueue($queue).':reserved', $job);
	}

	/**
	 * Migrate all of the waiting jobs in the queue.
	 *
	 * @param  string  $queue
	 * @return void
	 */
	protected function migrateAllExpiredJobs($queue)
	{
		$this->migrateExpiredJobs($queue.':delayed', $queue);

		$this->migrateExpiredJobs($queue.':reserved', $queue);
	}

	/**
	 * Migrate the delayed jobs that are ready to the regular queue.
	 *
	 * @param  string  $from
	 * @param  string  $to
	 * @return void
	 */
	public function migrateExpiredJobs($from, $to)
	{
		$options = ['cas' => true, 'watch' => $from, 'retry' => 10];

		$this->getConnection()->transaction($options, function ($transaction) use ($from, $to)
		{
			// First we need to get all of jobs that have expired based on the current time
			// so that we can push them onto the main queue. After we get them we simply
			// remove them from this "delay" queues. All of this within a transaction.
			$jobs = $this->getExpiredJobs(
				$transaction, $from, $time = $this->getTime()
			);

			// If we actually found any jobs, we will remove them from the old queue and we
			// will insert them onto the new (ready) "queue". This means they will stand
			// ready to be processed by the queue worker whenever their turn comes up.
			if (count($jobs) > 0)
			{
				$this->removeExpiredJobs($transaction, $from, $time);

				$this->pushExpiredJobsOntoNewQueue($transaction, $to, $jobs);
			}
		});
	}

	/**
	 * Get the expired jobs from a given queue.
	 *
	 * @param  \Predis\Transaction\MultiExec  $transaction
	 * @param  string  $from
	 * @param  int  $time
	 * @return array
	 */
	protected function getExpiredJobs($transaction, $from, $time)
	{
		return $transaction->zrangebyscore($from, '-inf', $time);
	}

	/**
	 * Remove the expired jobs from a given queue.
	 *
	 * @param  \Predis\Transaction\MultiExec  $transaction
	 * @param  string  $from
	 * @param  int  $time
	 * @return void
	 */
	protected function removeExpiredJobs($transaction, $from, $time)
	{
		$transaction->multi();

		$transaction->zremrangebyscore($from, '-inf', $time);
	}

	/**
	 * Push all of the given jobs onto another queue.
	 *
	 * @param  \Predis\Transaction\MultiExec  $transaction
	 * @param  string  $to
	 * @param  array  $jobs
	 * @return void
	 */
	protected function pushExpiredJobsOntoNewQueue($transaction, $to, $jobs)
	{
		call_user_func_array([$transaction, 'rpush'], array_merge([$to], $jobs));
	}

	/**
	 * Create a payload string from the given job and data.
	 *
	 * @param  string  $job
	 * @param  mixed   $data
	 * @param  string  $queue
	 * @return string
	 */
	protected function createPayload($job, $data = '', $queue = null)
	{
		$payload = parent::createPayload($job, $data);

		$payload = $this->setMeta($payload, 'id', $this->getRandomId());

		return $this->setMeta($payload, 'attempts', 1);
	}

	/**
	 * Get a random ID string.
	 *
	 * @return string
	 */
	protected function getRandomId()
	{
		return str_random(32);
	}

	/**
	 * Get the queue or return the default.
	 *
	 * @param  string|null  $queue
	 * @return string
	 */
	protected function getQueue($queue)
	{
		return 'queues:'.($queue ?: $this->default);
	}

	/**
	 * Get the connection for the queue.
	 *
	 * @return \Predis\ClientInterface
	 */
	protected function getConnection()
	{
		return $this->redis->connection($this->connection);
	}

	/**
	 * Get the underlying Redis instance.
	 *
	 * @return \Illuminate\Redis\Database
	 */
	public function getRedis()
	{
		return $this->redis;
	}

	/**
	 * Get the expiration time in seconds.
	 *
	 * @return int|null
	 */
	public function getExpire()
	{
		return $this->expire;
	}

	/**
	 * Set the expiration time in seconds.
	 *
	 * @param int|null $seconds
	 */
	public function setExpire($seconds)
	{
		$this->expire = $seconds;
	}

}<|MERGE_RESOLUTION|>--- conflicted
+++ resolved
@@ -133,11 +133,7 @@
 
 		if ( ! is_null($job))
 		{
-<<<<<<< HEAD
-			$this->getConnection()->zadd($queue.':reserved', $this->getTime() + 60, $job);
-=======
-			$this->redis->zadd($queue.':reserved', $this->getTime() + $this->expire, $job);
->>>>>>> cd191319
+			$this->getConnection()->zadd($queue.':reserved', $this->getTime() + $this->expire, $job);
 
 			return new RedisJob($this->container, $this, $job, $original);
 		}
